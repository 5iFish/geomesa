--- conflicted
+++ resolved
@@ -58,14 +58,9 @@
         sf.setAttribute("f6", new SimpleDateFormat("yyyyMMdd").parse("20140102"))
         sf.setAttribute("f7", GeohashUtils.wkt2geom("POINT(45.0 49.0)").asInstanceOf[Point])
         sf.setAttribute("f8", GeohashUtils.wkt2geom("POLYGON((-80 30,-80 23,-70 30,-70 40,-80 40,-80 30))").asInstanceOf[Polygon])
-<<<<<<< HEAD
-//        sf.setAttribute("f9", List(r.nextDouble(), r.nextDouble(), r.nextDouble(), r.nextDouble(), r.nextDouble()))
-//        sf.setAttribute("f10", Map(r.nextString(10) -> r.nextInt(), r.nextString(10) -> r.nextInt(), r.nextString(10) -> r.nextInt(), r.nextString(10) -> r.nextInt()))
-=======
         sf.setAttribute("f9", List(r.nextDouble(), r.nextDouble(), r.nextDouble(), r.nextDouble(), r.nextDouble()))
         sf.setAttribute("f10", Map(r.nextString(10) -> r.nextInt(),
           r.nextString(10) -> r.nextInt(), r.nextString(10) -> r.nextInt(), r.nextString(10) -> r.nextInt()))
->>>>>>> affcd057
         list += sf
       }
       list.toList
@@ -73,7 +68,6 @@
 
 //    size avro: 1151750
 //    size kryo: 1137102 1% smaller
-<<<<<<< HEAD
 
 //    encode avro: 6.565
 //    encode kryo: 4.905 34% faster!
@@ -92,35 +86,6 @@
 
     val features = createComplicatedFeatures(5000)
 
-    def one() = {
-//      val oldBaos = new ByteArrayOutputStream()
-//      features.foreach { f =>
-//        oldBaos.reset()
-//        f.write(oldBaos)
-//        oldBaos.toByteArray
-//      }
-      5
-    }
-=======
-
-//    encode avro: 6.565
-//    encode kryo: 4.905 34% faster!
-
-//    decode avro: 9.455
-//    decode kryo: 7.625 24% faster!
-
-//    encode/decode avro: 16.02
-//    encode/decode kryo: 12.53 28% faster!
-
-//    complex attributes size avro: 1301239
-//    complex attributes size kryo: 1111239 17% smaller
-
-//    complex attributes encode/decode avro: 30.980
-//    complex attributes encode/decode kryo: 17.326 79% faster!
-
-    val features = createComplicatedFeatures(5000)
->>>>>>> affcd057
-
     def two() = {
       val writer = new AvroSimpleFeatureWriter(features(0).getType)
       val reader = new FeatureSpecificReader(features(0).getType)
@@ -137,7 +102,6 @@
         assert(f.getAttributes == feat.getAttributes)
         bytes.size
       }.sum
-<<<<<<< HEAD
     }
 
     def three() = {
@@ -150,20 +114,6 @@
       }.sum
     }
 
-=======
-    }
-
-    def three() = {
-      val serializer = KryoFeatureSerializer(features(0).getType)
-      features.map { f =>
-        val bytes = serializer.write(f)
-        val feat = serializer.read(bytes)
-        assert(f.getAttributes == feat.getAttributes)
-        bytes.size
-      }.sum
-    }
-
->>>>>>> affcd057
     def time(runs: Int, f: () => Int) = {
       val start = System.currentTimeMillis()
       for(i <- 0 until runs) {
@@ -172,21 +122,6 @@
       val end = System.currentTimeMillis()
       (end-start).toDouble/runs.toDouble
     }
-<<<<<<< HEAD
-
-    // prime
-    println(two)
-    println(three)
-
-//    val ones = time(1000, one)
-    val twos = time(1000, two)
-    val threes = time(1000, three)
-
-//    println("1: " + ones)
-    println("avro: " + twos)
-    println("kryo: " + threes)
-//    println("r: " + ones/twos)
-=======
 
     // prime
     println(two)
@@ -194,7 +129,6 @@
 
     val twos = time(1000, two)
     val threes = time(1000, three)
->>>>>>> affcd057
 
     println("avro: " + twos)
     println("kryo: " + threes)
